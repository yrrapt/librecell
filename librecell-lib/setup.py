--- conflicted
+++ resolved
@@ -49,12 +49,8 @@
               'libertyviz = lclib.liberty.visualize:main_plot_timing',
               'libertymerge = lclib.liberty.merge:main',
               'lcsize = lclib.transistor_sizing.width_opt:main',
-<<<<<<< HEAD
               'lctime = lclib.characterization.main_lctime:main',
               'sp2bool = lclib.characterization.main_sp2bool:main'
-=======
-              'lctime = lclib.characterization.main_lctime:main'
->>>>>>> b725a510
           ]
       },
       install_requires=[
