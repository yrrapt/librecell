#
# Copyright (c) 2019-2020 Thomas Kramer.
#
# This file is part of librecell 
# (see https://codeberg.org/tok/librecell).
#
# This program is free software: you can redistribute it and/or modify
# it under the terms of the GNU Affero General Public License as
# published by the Free Software Foundation, either version 3 of the
# License, or (at your option) any later version.
#
# This program is distributed in the hope that it will be useful,
# but WITHOUT ANY WARRANTY; without even the implied warranty of
# MERCHANTABILITY or FITNESS FOR A PARTICULAR PURPOSE.  See the
# GNU Affero General Public License for more details.
#
# You should have received a copy of the GNU Affero General Public License
# along with this program. If not, see <http://www.gnu.org/licenses/>.
#

"""
Main program file for the `lctime` standard-cell characterization tool.
"""

import os
import argparse
import joblib
import tempfile

import liberty.parser as liberty_parser
from liberty.types import *

from PySpice.Unit import *

from ..logic.util import is_unate_in_xi
from ..liberty import util as liberty_util
from ..logic import functional_abstraction

from .util import *
from .timing_combinatorial import characterize_comb_cell
from .timing_sequential import *
from .input_capacitance import characterize_input_capacitances

from copy import deepcopy

from lccommon import net_util
from lccommon.net_util import load_transistor_netlist, is_ground_net, is_supply_net
import networkx as nx
import sympy.logic.boolalg
from typing import Iterable


def _boolean_to_lambda(boolean: boolalg.Boolean):
    """
    Convert a sympy.boolalg.Boolean expression into a Python lambda function.
    :param boolean:
    :return:
    """
    simple = sympy.simplify(boolean)
    f = sympy.lambdify(boolean.atoms(), simple)
    return f


from PySpice.Spice.Parser import SpiceParser
import logging


def main():
    """
    Command-line tool for cell characterization.
    Currently only combinatorial cells are supported excluding tri-state cells.
    :return:
    """

    logger = logging.getLogger(__name__)
    logger.info("lctime main function")

    parser = argparse.ArgumentParser(
        description='Characterize the timing of a combinatorial cell based on a SPICE netlist. '
                    'The resulting liberty file will contain the data of the input liberty file '
                    'plus the updated characteristics of the selected cell.',
        epilog='Example: lctime --liberty specification.lib --cell INVX1 AND2X1 --spice netlists.sp -I '
               'transistor_model.m --output mylib.lib')

    parser.add_argument('-l', '--liberty', required=True, metavar='LIBERTY', type=str,
                        help='Liberty file. This must contain all necessary specifications '
                             'needed to characterize the cell.')

    parser.add_argument('--cell', required=True, metavar='CELL_NAME', type=str,
                        action='append',
                        nargs='+',
                        help='Names of cells to be characterized.')

    parser.add_argument('--spice', required=True, metavar='SPICE', type=str,
                        action='append',
                        nargs='+',
                        help='SPICE netlist containing a subcircuit with the same name as the cell.')

    parser.add_argument('-I', '--include', required=False, action='append', metavar='SPICE_INCLUDE', type=str,
                        help='SPICE files to include such as transistor models.')

    parser.add_argument('-L', '--library', required=False, action='append', metavar='SPICE_LIB', type=str,
                        help='SPICE .LIB statements defining each a path to the library and a library name.'
                             'Example: --library "/path/to/lib libraryName".')

    parser.add_argument('--calc-mode', metavar='CALC_MODE', type=str, choices=['worst', 'typical', 'best'],
                        default='typical',
                        help='Calculation mode for computing the default timing arc'
                             ' based on the conditional timing arcs. "worst", "typical" (average) or "best".')

    parser.add_argument('-o', '--output', required=True, metavar='LIBERTY_OUT', type=str, help='Output liberty file.')

    parser.add_argument('--workingdir', required=False, metavar='WORKDIR', type=str,
                        help="Directory for ngspice simulation scripts and raw results.")

    parser.add_argument('--output-loads', required=True, metavar='CAPACITANCES', type=str,
                        help="List of output load capacitances for the cells. In pico Farads."
                             " List must be quoted, elements must be separated by a comma."
                             " Example: '0.05, 0.1, 0.2'")

    parser.add_argument('--slew-times', required=True, metavar='SLEWTIMES', type=str,
                        help="List of slew times of the input signals nano seconds."
                             " List must be quoted, elements must be separated by a comma."
                             " Example: '0.05, 0.1, 0.2'")

    parser.add_argument('--analyze-cell-function', action='store_true',
                        help='Derive the logical function of the cell from the SPICE netlist (experimental).')

    parser.add_argument('--debug', action='store_true',
                        help='Enable debug mode (more verbose logging and plotting waveforms).')

    # Parse arguments
    args = parser.parse_args()

    DEBUG = args.debug
    log_level = logging.DEBUG if DEBUG else logging.INFO

    if DEBUG:
        log_format = '%(module)16s %(levelname)8s: %(message)s'
    else:
        # Also output name of function in DEBUG mode.
        log_format = '%(module)16s %(funcName)16s %(levelname)8s: %(message)s'

    logging.basicConfig(format=log_format, level=log_level)

    workingdir = args.workingdir
    if workingdir is None:
        workingdir = tempfile.mkdtemp(prefix="lctime-")

    # Get list of cell names to be characterized.
    cell_names = [n for names in args.cell for n in names]  # Flatten the nested list.

    # Get list of user-provided netlist files.
    netlist_files = [n for names in args.spice for n in names]  # Flatten the nested list.

    # Generate a lookup-table which tells for each cell name which netlist file to use.
    netlist_file_table: Dict[str, str] = dict()
    for netlist_file in netlist_files:
        logger.info("Load SPICE netlist: {}".format(netlist_file))
        parser = SpiceParser(path=netlist_file)
        for sub in parser.subcircuits:
            if sub.name in netlist_file_table:
                # Abort if a sub circuit is defined in multiple netlists.
                logger.warning(
                    f"Sub-circuit '{sub.name}' is defined in multiple netlists: {netlist_file_table[sub.name]}, {netlist_file}")
                exit(1)
            netlist_file_table[sub.name] = netlist_file

    # Test if all cell names can be found in the netlist files.
    cell_names_not_found = set(cell_names) - netlist_file_table.keys()
    if cell_names_not_found:
        logger.error("Cell name not found in netlists: {}".format(", ".join(cell_names_not_found)))
        exit(1)

    # Load liberty file.
    lib_file = args.liberty
    logger.info("Reading liberty: {}".format(lib_file))
    with open(lib_file) as f:
        data = f.read()
    library = liberty_parser.parse_liberty(data)

    # Check if the delay model is supported.
    delay_model = library['delay_model']
    supported_delay_models = ['table_lookup']
    if delay_model not in supported_delay_models:
        msg = "Delay model not supported: '{}'. Must be one of {}.".format(delay_model,
                                                                           ", ".join(supported_delay_models))
        logger.error(msg)
        assert False, msg

    # Make independent copies of the library.
    new_library = deepcopy(library)
    # Strip all cell groups.
    new_library.groups = [g for g in new_library.groups if g.group_name != 'cell']

    # Load operation voltage and temperature.
    # TODO: load voltage/temperature from operating_conditions group
    supply_voltage = library['nom_voltage']
    temperature = library['nom_temperature']
    logger.info('Supply voltage = {:f} V'.format(supply_voltage))
    logger.info('Temperature = {:f} V'.format(temperature))

    # Units
    # TODO: choose correct unit from liberty file
    capacitance_unit_scale_factor = 1e12
    # TODO: get correct unit from liberty file.
    time_unit_scale_factor = 1e9

    # Get timing corner from liberty file.
    # Find definitions of operating conditions and sort them by name.
    operating_conditions_list = library.get_groups('operating_conditions')
    # Put into a dict by name.
    operating_conditions: Dict[str, Group] = {g.args[0]: g for g in operating_conditions_list}

    logger.info("Operating conditions: {}".format(set(operating_conditions.keys())))

    """
    TODO: Use the information from the operating conditions.
    Example:
    operating_conditions (MPSS) {
        calc_mode : worst ;
        process : 1.5 ;
        process_label : "ss" ;
        temperature : 70 ;
        voltage : 4.75 ;
        tree_type : worse_case_tree ;
    }
    """

    def _transistors2multigraph(transistors) -> nx.MultiGraph:
        """ Create a graph representing the transistor network.
            Each edge corresponds to a transistor, each node to a net.
        """
        G = nx.MultiGraph()
        for t in transistors:
            G.add_edge(t.source_net, t.drain_net, (t.gate_net, t.channel_type))
        assert nx.is_connected(G)
        return G

    # Get timing corner from liberty file.
    # TODO: let user overwrite it.
    calc_modes = {
        'typical': CalcMode.TYPICAL,
        'worst': CalcMode.WORST,
        'best': CalcMode.BEST,
    }

    # TODO: Make use of this.
    default_operating_conditions = library['default_operating_conditions']
    logger.info("Default operating conditions: {}".format(default_operating_conditions))

    assert args.calc_mode in calc_modes, "Unknown calculation mode: {}".format(args.calc_mode)

    calc_mode = calc_modes[args.calc_mode]
    logger.info("calc_mode: {}".format(calc_mode.name))

    # Read trip points from liberty file.
    trip_points = read_trip_points_from_liberty(library)

    logger.debug(trip_points)

    spice_includes = args.include if args.include else []
    if len(spice_includes) == 0:
        logger.warning("No transistor model supplied. Use --include or -I.")

    # Sanitize include paths.
    input_argument_error = False
    for path in spice_includes:
        if not os.path.isfile(path):
            logger.error(f"Include file does not exist: {path}")
            input_argument_error = True

    spice_libraries_raw: List[str] = args.library if args.library else []
    # Split library statements into path and library name.
    spice_libraries: List[Tuple[str, str]] = [tuple(s.strip() for s in l.split(" ", maxsplit=2))
                                              for l in spice_libraries_raw
                                              ]
    # Sanitize the library arguments.
    for lib, raw in zip(spice_libraries, spice_libraries_raw):
        if len(lib) != 2 or not lib[0] or not lib[1]:
            logger.error('Library statements must be of the format "/path/to/library libraryName". Found: "{}".'
                         .format(raw))
            exit(1)

        path, name = lib
        if not os.path.isfile(path):
            logger.error(f"Library file does not exist: {path}")
            input_argument_error = True

    # Exit if some input arguments were obviously invalid.
    if input_argument_error:
        logger.info("Exit because of invalid arguments.")
        exit(1)

    # .LIB statements
    library_statements = [f".LIB {path} {name}" for path, name in spice_libraries]

    # .INCLUDE statements
    include_statements = [f".include {i}" for i in spice_includes]

    setup_statements = library_statements + include_statements

    # TODO: No hardcoded data here!
    output_capacitances = np.array([float(s.strip()) for s in args.output_loads.split(",")]) * 1e-12  # pF
    input_transition_times = np.array([float(s.strip()) for s in args.output_loads.split(",")]) * 1e-9  # ns
    # output_capacitances = np.array([0.05, 0.1, 0.2, 0.4, 0.8, 1.6]) * 1e-12  # pf
    # input_transition_times = np.array([0.1, 0.2, 0.4, 0.8, 1.6, 3.2]) * 1e-9  # ns

    logger.info(f"Output capacitances [pF]: {output_capacitances * 1e12}")
    logger.info(f"Input slew times [ns]: {input_transition_times * 1e9}")

    # Characterize all cells in the list.
    def characterize_cell(cell_name: str) -> Group:

        # Create working directory if it does not exist yet.
        cell_workingdir = os.path.join(workingdir, cell_name)
        if not os.path.exists(cell_workingdir):
            os.mkdir(cell_workingdir)

        # Get netlist and liberty group.
        netlist_file = netlist_file_table[cell_name]
        cell_group = select_cell(library, cell_name)
        # Check that the name matches.
        assert cell_group.args[0] == cell_name

        logger.info("Cell: {}".format(cell_name))
        logger.info("Netlist: {}".format(netlist_file))

        # Get information on pins
        input_pins, output_pins, output_functions_user = liberty_util.get_pin_information(cell_group)

        # Load netlist of cell
        # TODO: Load all netlists at the beginning.
        logger.info('Load netlist: %s', netlist_file)
        transistors_abstract, cell_pins = load_transistor_netlist(netlist_file, cell_name)
        io_pins = net_util.get_io_pins(cell_pins)

        # Detect power pins.
        # TODO: don't decide based only on net name.
        power_pins = [p for p in cell_pins if net_util.is_power_net(p)]
        assert len(power_pins) == 2, "Expected to have 2 power pins."
        vdd_pins = [p for p in power_pins if net_util.is_supply_net(p)]
        gnd_pins = [p for p in power_pins if net_util.is_ground_net(p)]
        assert len(vdd_pins) == 1, "Expected to find one VDD pin but found: {}".format(vdd_pins)
        assert len(gnd_pins) == 1, "Expected to find one GND pin but found: {}".format(gnd_pins)
        vdd_pin = vdd_pins[0]
        gnd_pin = gnd_pins[0]

<<<<<<< HEAD
        # Derive boolean functions for the outputs from the netlist.
        logger.info("Derive boolean functions for the outputs based on the netlist.")
        transistor_graph = _transistors2multigraph(transistors_abstract)
        abstracted_circuit = functional_abstraction.analyze_circuit_graph(graph=transistor_graph,
                                                                                         pins_of_interest=io_pins,
                                                                                         constant_input_pins={
                                                                                             vdd_pin: True,
                                                                                             gnd_pin: False},
                                                                                         user_input_nets=input_pins)

        if abstracted_circuit.latches:
            # There's some feedback loops in the circuit.
            logger.error("Recognition of memory loops is not supported yet.")
            exit(1)

        # Convert keys into strings (they are `sympy.Symbol`s now)
        output_functions_deduced = {output.name: function for output, function in abstracted_circuit.output_functions_deduced.items()}
        output_functions_symbolic = output_functions_deduced

        # Log deduced output functions.
        for output_name, function in output_functions_deduced.items():
            logger.info("Deduced output function: {} = {}".format(output_name, function))

        # Merge deduced output functions with the ones read from the liberty file and perform consistency check.
        for output_name, function in output_functions_user.items():
            logger.info("User supplied output function: {} = {}".format(output_name, function))
            assert output_name in output_functions_deduced, "No function has been deduced for output pin '{}'.".format(
                output_name)
            # Consistency check: verify that the deduced output formula is equal to the one defined in the liberty file.
            equal = functional_abstraction.bool_equals(function, output_functions_deduced[output_name])
            if not equal:
                msg = "User supplied function does not match the deduced function for pin '{}'".format(output_name)
                logger.error(msg)

            if equal:
                # Take the function defined by the liberty file.
                # This might be desired because it is in another form (CND, DNF,...).
                output_functions_symbolic[output_name] = function
=======
        if args.analyze_cell_function:
            # Derive boolean functions for the outputs from the netlist.
            logger.info("Derive boolean functions for the outputs based on the netlist.")
            transistor_graph = _transistors2multigraph(transistors_abstract)
            output_functions_deduced = functional_abstraction.analyze_circuit_graph(graph=transistor_graph,
                                                                                    pins_of_interest=io_pins,
                                                                                    constant_input_pins={vdd_pin: True,
                                                                                                         gnd_pin: False},
                                                                                    user_input_nets=input_pins)
            # Convert keys into strings (they are `sympy.Symbol`s now)
            output_functions_deduced = {output.name: function for output, function in output_functions_deduced.items()}
            output_functions_symbolic = output_functions_deduced

            # Log deduced output functions.
            for output_name, function in output_functions_deduced.items():
                logger.info("Deduced output function: {} = {}".format(output_name, function))

            # Merge deduced output functions with the ones read from the liberty file and perform consistency check.
            for output_name, function in output_functions_user.items():
                logger.info("User supplied output function: {} = {}".format(output_name, function))
                assert output_name in output_functions_deduced, "No function has been deduced for output pin '{}'.".format(
                    output_name)
                # Consistency check: verify that the deduced output formula is equal to the one defined in the liberty file.
                equal = functional_abstraction.bool_equals(function, output_functions_deduced[output_name])
                if not equal:
                    msg = "User supplied function does not match the deduced function for pin '{}'".format(output_name)
                    logger.error(msg)

                if equal:
                    # Take the function defined by the liberty file.
                    # This might be desired because it is in another form (CND, DNF,...).
                    output_functions_symbolic[output_name] = function
        else:
            # Skip functional abstraction and take the functions provided in the liberty file.
            output_functions_symbolic = output_functions_user
>>>>>>> 70f770cb

        # Convert deduced output functions into Python lambda functions.
        output_functions = {
            name: _boolean_to_lambda(f)
            for name, f in output_functions_symbolic.items()
        }

        # Sanity check.
        if len(input_pins) == 0:
            msg = "Cell has no input pins."
            logger.error(msg)
            assert False, msg

        # Sanity check.
        if len(output_pins) == 0:
            msg = "Cell has no output pins."
            logger.error(msg)
            assert False, msg

        # Add groups for the cell to be characterized.
        new_cell_group = deepcopy(select_cell(library, cell_name))

        # Strip away timing groups. They will be replaced by the new characterization.
        for pin_group in new_cell_group.get_groups('pin'):
            pin_group.groups = [g for g in pin_group.groups if g.group_name != 'timing']

        logger.info("Run characterization.")

        # TODO: Make time resolution parametrizable.
        time_resolution_seconds = 50e-12
        logger.info("Time resolution = {}s".format(time_resolution_seconds))

        # Measure input pin capacitances.
        logger.debug(f"Measuring input pin capacitances of cell {cell_name}.")
        for input_pin in input_pins:
            logger.info("Measuring input capacitance: {} {}".format(cell_name, input_pin))
            input_pin_group = new_cell_group.get_group('pin', input_pin)

            result = characterize_input_capacitances(
                cell_name=cell_name,
                input_pins=input_pins,
                active_pin=input_pin,
                output_pins=output_pins,
                supply_voltage=supply_voltage,
                trip_points=trip_points,
                timing_corner=calc_mode,
                spice_netlist_file=netlist_file_table[cell_name],
                setup_statements=setup_statements,

                time_resolution=time_resolution_seconds,
                temperature=temperature,

                workingdir=cell_workingdir,
                ground_net=gnd_pin,
                supply_net=vdd_pin,
                debug=args.debug
            )

            input_pin_group['rise_capacitance'] = result['rise_capacitance'] * capacitance_unit_scale_factor
            input_pin_group['fall_capacitance'] = result['fall_capacitance'] * capacitance_unit_scale_factor
            input_pin_group['capacitance'] = result['capacitance'] * capacitance_unit_scale_factor

        # Measure timing for all input-output arcs.
        logger.debug("Measuring timing.")
        for output_pin in output_pins:
            output_pin_group = new_cell_group.get_group('pin', output_pin)

            # Insert boolean function of output.
            output_pin_group.set_boolean_function('function', output_functions_symbolic[output_pin])

            for related_pin in input_pins:
                logger.info("Timing arc: {} -> {}".format(related_pin, output_pin))

                # Get timing sense of this arc.
                timing_sense = is_unate_in_xi(output_functions[output_pin], related_pin).name.lower()
                logger.info("Timing sense: {}".format(timing_sense))

                result = characterize_comb_cell(
                    cell_name=cell_name,
                    input_pins=input_pins,
                    output_pin=output_pin,
                    related_pin=related_pin,
                    output_functions=output_functions,
                    supply_voltage=supply_voltage,
                    trip_points=trip_points,
                    timing_corner=calc_mode,

                    total_output_net_capacitance=output_capacitances,
                    input_net_transition=input_transition_times,

                    spice_netlist_file=netlist_file_table[cell_name],
                    setup_statements=setup_statements,

                    time_resolution=time_resolution_seconds,
                    temperature=temperature,

                    workingdir=cell_workingdir,

                    ground_net=gnd_pin,
                    supply_net=vdd_pin,

                    debug=args.debug
                )

                # Get the table indices.
                # TODO: get correct index/variable mapping from liberty file.
                index_1 = result['total_output_net_capacitance'] * capacitance_unit_scale_factor
                index_2 = result['input_net_transition'] * time_unit_scale_factor
                # TODO: remember all necessary templates and create template tables.
                table_template_name = 'delay_template_{}x{}'.format(len(index_1), len(index_2))

                # Create liberty timing tables.
                timing_tables = []
                for table_name in ['cell_rise', 'cell_fall', 'rise_transition', 'fall_transition']:
                    table = Group(
                        table_name,
                        args=[table_template_name],
                    )

                    table.set_array('index_1', index_1)
                    table.set_array('index_2', index_2)
                    table.set_array('values', result[table_name] * time_unit_scale_factor)

                    timing_tables.append(table)

                    # Create the liberty timing group.
                    timing_group = Group(
                        'timing',
                        attributes={
                            'related_pin': [EscapedString(related_pin)],
                            'timing_sense': [timing_sense]
                        },
                        groups=timing_tables
                    )

                    # Attach timing group to output pin group.
                    output_pin_group.groups.append(timing_group)

        assert isinstance(new_cell_group, Group)
        return new_cell_group

    # Characterize cells in parallel.
    new_cell_groups = joblib.Parallel(n_jobs=-1, prefer='threads') \
        (joblib.delayed(characterize_cell)(cell_name) for cell_name in cell_names)

    for new_cell_group in new_cell_groups:
        new_library.groups.append(new_cell_group)

    with open(args.output, 'w') as f:
        logger.info("Write liberty: {}".format(args.output))
        f.write(str(new_library))<|MERGE_RESOLUTION|>--- conflicted
+++ resolved
@@ -346,57 +346,26 @@
         vdd_pin = vdd_pins[0]
         gnd_pin = gnd_pins[0]
 
-<<<<<<< HEAD
-        # Derive boolean functions for the outputs from the netlist.
-        logger.info("Derive boolean functions for the outputs based on the netlist.")
-        transistor_graph = _transistors2multigraph(transistors_abstract)
-        abstracted_circuit = functional_abstraction.analyze_circuit_graph(graph=transistor_graph,
-                                                                                         pins_of_interest=io_pins,
-                                                                                         constant_input_pins={
-                                                                                             vdd_pin: True,
-                                                                                             gnd_pin: False},
-                                                                                         user_input_nets=input_pins)
-
-        if abstracted_circuit.latches:
-            # There's some feedback loops in the circuit.
-            logger.error("Recognition of memory loops is not supported yet.")
-            exit(1)
-
-        # Convert keys into strings (they are `sympy.Symbol`s now)
-        output_functions_deduced = {output.name: function for output, function in abstracted_circuit.output_functions_deduced.items()}
-        output_functions_symbolic = output_functions_deduced
-
-        # Log deduced output functions.
-        for output_name, function in output_functions_deduced.items():
-            logger.info("Deduced output function: {} = {}".format(output_name, function))
-
-        # Merge deduced output functions with the ones read from the liberty file and perform consistency check.
-        for output_name, function in output_functions_user.items():
-            logger.info("User supplied output function: {} = {}".format(output_name, function))
-            assert output_name in output_functions_deduced, "No function has been deduced for output pin '{}'.".format(
-                output_name)
-            # Consistency check: verify that the deduced output formula is equal to the one defined in the liberty file.
-            equal = functional_abstraction.bool_equals(function, output_functions_deduced[output_name])
-            if not equal:
-                msg = "User supplied function does not match the deduced function for pin '{}'".format(output_name)
-                logger.error(msg)
-
-            if equal:
-                # Take the function defined by the liberty file.
-                # This might be desired because it is in another form (CND, DNF,...).
-                output_functions_symbolic[output_name] = function
-=======
         if args.analyze_cell_function:
             # Derive boolean functions for the outputs from the netlist.
             logger.info("Derive boolean functions for the outputs based on the netlist.")
             transistor_graph = _transistors2multigraph(transistors_abstract)
-            output_functions_deduced = functional_abstraction.analyze_circuit_graph(graph=transistor_graph,
-                                                                                    pins_of_interest=io_pins,
-                                                                                    constant_input_pins={vdd_pin: True,
-                                                                                                         gnd_pin: False},
-                                                                                    user_input_nets=input_pins)
+            abstracted_circuit = functional_abstraction.analyze_circuit_graph(graph=transistor_graph,
+                                                                              pins_of_interest=io_pins,
+                                                                              constant_input_pins={
+                                                                                  vdd_pin: True,
+                                                                                  gnd_pin: False},
+                                                                              user_input_nets=input_pins)
+
+            if abstracted_circuit.latches:
+                # There's some feedback loops in the circuit.
+                logger.error("Characterization of memory loops is not supported yet.")
+                exit(1)
+
+            output_functions_deduced = abstracted_circuit.outputs
+
             # Convert keys into strings (they are `sympy.Symbol`s now)
-            output_functions_deduced = {output.name: function for output, function in output_functions_deduced.items()}
+            output_functions_deduced = {output.name: comb.function for output, comb in output_functions_deduced.items()}
             output_functions_symbolic = output_functions_deduced
 
             # Log deduced output functions.
@@ -421,7 +390,6 @@
         else:
             # Skip functional abstraction and take the functions provided in the liberty file.
             output_functions_symbolic = output_functions_user
->>>>>>> 70f770cb
 
         # Convert deduced output functions into Python lambda functions.
         output_functions = {
