##
## Copyright (c) 2019 Thomas Kramer.
## 
## This file is part of librecell-layout 
## (see https://codeberg.org/tok/librecell/src/branch/master/librecell-layout).
## 
## This program is free software: you can redistribute it and/or modify
## it under the terms of the CERN Open Hardware License (CERN OHL-S) as it will be published
## by the CERN, either version 2.0 of the License, or
## (at your option) any later version.
## 
## This program is distributed in the hope that it will be useful,
## but WITHOUT ANY WARRANTY; without even the implied warranty of
## MERCHANTABILITY or FITNESS FOR A PARTICULAR PURPOSE.  See the
## CERN Open Hardware License for more details.
## 
## You should have received a copy of the CERN Open Hardware License
## along with this program. If not, see <http://ohwr.org/licenses/>.
## 
## 
##
from itertools import chain
from collections import Counter
import numpy

from lccommon import net_util
from lccommon.net_util import load_transistor_netlist, is_ground_net, is_supply_net

from .place.place import TransistorPlacer
from .place.euler_placer import EulerPlacer, HierarchicalPlacer
from .place.smt_placer import SMTPlacer

from .graphrouter.hv_router import HVGraphRouter
from .graphrouter.pathfinder import PathFinderGraphRouter
from .graphrouter.signal_router import DijkstraRouter

from .layout.transistor import *
from .layout import cell_template
from .layout.notch_removal import fill_notches
from .lef import types as lef

from .routing_graph import *

from .drc_cleaner import drc_cleaner
from .lvs import lvs

# klayout.db should not be imported if script is run from KLayout GUI.
if 'pya' not in sys.modules:
    import klayout.db as pya

logger = logging.getLogger(__name__)


def _merge_all_layers(shapes):
    # Merge all polygons on all layers.
    for layer_name, s in shapes.items():
        if '_label' not in layer_name:
            r = pya.Region(s)
            r.merge()
            s.clear()
            s.insert(r)


def _draw_label(shapes, layer, pos: Tuple[int, int], text: str) -> None:
    """
    Insert a pya.Text object into `shapes`.
    :param shapes:
    :param layer:
    :param pos: Position of the text as a (x,y)-tuple.
    :param text: Text.
    :return: None
    """
    x, y = pos
    # shapes[layer].insert(pya.Text.new(text, pya.Trans(x, y), 0.1, 2))
    shapes[layer].insert(pya.Text.new(text, x, y))


def _draw_routing_tree(shapes: Dict[str, pya.Shapes],
                       G: nx.Graph,
                       rt: nx.Graph,
                       tech,
                       debug_routing_graph: bool = False):
    """ Draw a routing graph into a layout.
    :param shapes: Mapping from layer name to pya.Shapes object
    :param G: Full graph of routing grid
    :param rt: Graph representing the wires
    :param tech: module containing technology information
    :param debug_routing_graph: Draw narrower wires for easier visual inspection
    :return:
    """

    def is_virtual_node(n):
        return n[0].startswith('virtual')

    def is_virtual_edge(e):
        return is_virtual_node(e[0]) or is_virtual_node(e[1])

    logger.debug("Drawing wires")

    # Loop through all edges of the routing tree and draw them individually.
    for a, b in rt.edges:

        if not is_virtual_edge((a, b)):

            l1, (x1, y1) = a
            l2, (x2, y2) = b

            data = G[a][b]

            if l1 == l2:
                # On the same layer -> wire

                w = data.get('wire_width', tech.wire_width[l1])

                ext = w // 2

                is_horizontal = y1 == y2 and x1 != x2

                if is_horizontal:
                    w = tech.wire_width_horizontal[l1]

                if debug_routing_graph:
                    w = min(tech.routing_grid_pitch_x, tech.routing_grid_pitch_y) // 16

                path = pya.Path([pya.Point(x1, y1), pya.Point(x2, y2)], w, ext, ext)
                shapes[l1].insert(path)
            else:
                # l1 != l1 -> this looks like a via
                assert x1 == x2
                assert y1 == y2
                # Draw via
                via_layer = via_layers[l1][l2]['layer']

                via_width = tech.via_size[via_layer]

                if debug_routing_graph:
                    via_width = min(tech.routing_grid_pitch_x, tech.routing_grid_pitch_y) // 16

                w = via_width // 2
                via = pya.Box(pya.Point(x1 - w, y1 - w),
                              pya.Point(x1 + w, y1 + w))
                shapes[via_layer].insert(via)

                # Ensure minimum via enclosure.
                for l in (l1, l2):
                    # TODO: Check on which sides minimum enclosure is not yet satisfied by some wire.

                    neighbors = rt.neighbors((l, (x1, y1)))
                    neighbors = [n for n in neighbors if n[0] == l]

                    w_ext = via_width // 2 + tech.minimum_enclosure[(l, via_layer)]
                    w_noext = via_width // 2

                    # Check on which sides the enclosure must be extended.
                    # Some sides will already be covered by a routing wire.
                    ext_right = w_ext
                    ext_upper = w_ext
                    ext_left = w_ext
                    ext_lower = w_ext
                    # TODO
                    # for _, (n_x, n_y) in neighbors:
                    #     if n_x == x1:
                    #         if n_y < y1:
                    #             ext_lower = w_noext
                    #         if n_y > y1:
                    #             ext_upper = w_noext
                    #     if n_y == y1:
                    #         if n_x < x1:
                    #             ext_left = w_noext
                    #         if n_x > x1:
                    #             ext_right = w_noext

                    enc = pya.Box(
                        pya.Point(x1 - ext_left, y1 - ext_lower),
                        pya.Point(x1 + ext_right, y1 + ext_upper)
                    )
                    shapes[l].insert(enc)


def create_cell_layout(tech, layout: pya.Layout, cell_name: str, netlist_path: str,
                       placer: TransistorPlacer = None,
                       debug_routing_graph: bool = False,
                       debug_smt_solver: bool = False) -> Tuple[pya.Cell, Dict[str, Tuple[str, pya.Shape]]]:
    """ Draw the layout of a cell.

    Parameters
    ----------
    :param tech: module containing technology information
    :param layout: klayout.db.Layout
    :param cell_name: str
      The name of the cell to be drawn.
    :param netlist_path: Path to SPICE transistor netlist.
    :param debug_routing_graph: bool
      If set to True, the full routing graph is written to the layout instead of the routing paths.
    :param debug_smt_solver: Tell DRC cleaner to show which assertions are not satisfiable.
    :return Returns the new pya.Cell and a Dict containing the pin shapes for each pin name.
        (cell, {net_name: (layer_name, pya.Shape)})
    """

    # Load netlist of cell
    logger.info('Load netlist: %s', netlist_path)
    transistors_abstract, cell_pins = load_transistor_netlist(netlist_path, cell_name)
    io_pins = net_util.get_io_pins(cell_pins)

    # Convert transistor dimensions into data base units.
    for t in transistors_abstract:
        t.channel_width = t.channel_width / tech.db_unit

    top = layout.create_cell(cell_name)

    # Setup layers.
    shapes = {}
    for name, (num, purpose) in layermap.items():
        layer = layout.layer(num, purpose)
        shapes[name] = top.shapes(layer)

    if debug_routing_graph:
        # Layers for displaying routing terminals.
        routing_terminal_debug_layers = {
            l: layout.layer(idx, 200) for l, (idx, _) in layermap.items()
        }

    # Assert that the layers in the keys of multi_via are ordered.
    for l1, l2 in tech.multi_via.keys():
        assert l1 <= l2, Exception('Layers must be ordered alphabetically. (%s <= %s)' % (l1, l2))

    # Size transistor widths.
    logging.debug('Rescale transistors.')
    for t in transistors_abstract:
        t.channel_width = t.channel_width * tech.transistor_channel_width_sizing

        min_size = tech.minimum_gate_width_nfet if t.channel_type == ChannelType.NMOS else tech.minimum_gate_width_pfet

        if t.channel_width < min_size:
            logger.warning("Channel width too small changing it to minimal size: %.2e < %.2e", t.channel_width,
                           min_size)
            t.channel_width = min_size

    # Place transistors
    logging.info('Find transistor placement')
    if placer is None:
        logging.debug('No placer defined. Using `EulerPlacer`.')
        placer = EulerPlacer()
    abstract_cell = placer.place(transistors_abstract)
    print(abstract_cell)

    # Calculate dimensions of cell.
    num_unit_cells = abstract_cell.width
    cell_width = (num_unit_cells + 1) * tech.unit_cell_width
    cell_height = tech.unit_cell_height

    # Get the locations of the transistors.
    transistors = abstract_cell.get_transistor_locations()

    # Create the layouts of the single transistors. Layouts are already translated to the absolute position.
    transistor_layouts = {t: create_transistor_layout(t, (x, y), tech) for t, (x, y) in transistors}

    # Draw the transistors
    for l in transistor_layouts.values():
        draw_transistor(l, shapes)

    # Create mapping from nets to {layer: region}
    net_regions = {}

    # Load spacing rules in form of a graph.
    spacing_graph = tech_util.spacing_graph(tech.min_spacing)

    # Draw cell template.
    cell_template.draw_cell_template(shapes,
                                     cell_shape=(cell_width, cell_height),
                                     nwell_pwell_spacing=spacing_graph[l_nwell][l_pwell]['min_spacing']
                                     )

    # Draw power rails.
    vdd_rail = pya.Path([pya.Point(0, tech.unit_cell_height), pya.Point(cell_width, tech.unit_cell_height)],
                        tech.power_rail_width)
    vss_rail = pya.Path([pya.Point(0, 0), pya.Point(cell_width, 0)], tech.power_rail_width)

    shapes[tech.power_layer].insert(vdd_rail)
    shapes[tech.power_layer].insert(vss_rail)

    ground_nets = {p for p in cell_pins if is_ground_net(p)}
    supply_nets = {p for p in cell_pins if is_supply_net(p)}

    assert len(ground_nets) > 0, "Could not find net name of ground."
    assert len(supply_nets) > 0, "Could not find net name of supply voltage."
    assert len(ground_nets) == 1, "Multiple ground net names: {}".format(ground_nets)
    assert len(supply_nets) == 1, "Multiple supply net names: {}".format(supply_nets)

    SUPPLY_VOLTAGE_NET = supply_nets.pop()
    GND_NET = ground_nets.pop()

    logger.info("Supply net: {}".format(SUPPLY_VOLTAGE_NET))
    logger.info("Ground net: {}".format(GND_NET))

    # Register power rails as net regions.
    for net, shape in [(SUPPLY_VOLTAGE_NET, vdd_rail), (GND_NET, vss_rail)]:
        net_regions.setdefault(net, {}).setdefault(tech.power_layer, pya.Region()).insert(shape)

    # Pre-route vertical gate-gate connections
    for i in range(abstract_cell.width):
        u = abstract_cell.upper[i]
        l = abstract_cell.lower[i]

        if u is not None and l is not None:
            if u.gate == l.gate:
                logger.debug("Pre-route gate at x position %d", i)
                tu = transistor_layouts[u]
                tl = transistor_layouts[l]

                a = tu.gate.bbox().center()
                b = tl.gate.bbox().center()
                # Create gate shape.
                gate_path = pya.Path.new(
                    [a, b],
                    tech.gate_length)

                shapes[l_poly].insert(gate_path)
                net_regions.setdefault(u.gate, {}).setdefault(l_poly, pya.Region()).insert(gate_path)
                # tu.terminals.clear()
                # tl.terminals.clear()

    # Construct net regions of transistors.
    for a, l in transistor_layouts.items():
        net_shapes = [
            # (l_poly, a.gate, l.gate),
            (l_active, a.left, l.source_box),
            (l_active, a.right, l.drain_box)
        ]

        for layer, net, shape in net_shapes:
            r = net_regions.setdefault(net, {}).setdefault(layer, pya.Region())
            r.insert(shape)
            r.merge()

    grid = Grid2D((tech.grid_offset_x, tech.grid_offset_y),
                  (tech.grid_offset_x + cell_width - tech.grid_offset_x, tech.grid_offset_y + tech.unit_cell_height),
                  (tech.routing_grid_pitch_x, tech.routing_grid_pitch_y))

    # Create base graph
    G = create_routing_graph_base(grid, tech)

    # Remove illegal routing nodes from graph and get a dict of legal routing nodes per layer.
    remove_illegal_routing_edges(G, shapes, tech)

    # Remove pre-routed edges from G.
    remove_existing_routing_edges(G, shapes, tech)

    # Create a list of terminal areas: [(net, layer, [terminal, ...]), ...]
    terminals_by_net = extract_terminal_nodes(G, net_regions, tech)

    # Embed transistor terminal nodes in to routing graph.
    embed_transistor_terminal_nodes(G, terminals_by_net, transistor_layouts, tech)

    # Remove terminals of nets with only one terminal. They need not be routed.
    # This can happen if a net is already connected by abutment of two transistors.
    # Count terminals of a net.
    num_appearance = Counter(chain((net for net, _, _ in terminals_by_net), io_pins))
    terminals_by_net = [t for t in terminals_by_net if num_appearance[t[0]] > 1]

    # Check if each net really has a routing terminal.
    # It can happen that there is none due to spacing issues.
    error = False
    for net_name, layer, terminals in terminals_by_net:
        if len(terminals) == 0:
            logger.error("Net '{}' has no routing terminal.".format(net_name))
            error = True

    if not debug_routing_graph:
        assert not error, "Nets without terminals. Check the routing graph (--debug-routing-graph)!"

    # Create virtual graph nodes for each net terminal.
    virtual_terminal_nodes = create_virtual_terminal_nodes(G, terminals_by_net, io_pins, tech)

    if debug_routing_graph:
        # Display terminals on layout.
        routing_terminal_shapes = {
            l: top.shapes(routing_terminal_debug_layers[l]) for l in tech.routing_layers.keys()
        }
        for net, layer, ts in terminals_by_net:
            for x, y in ts:
                d = tech.routing_grid_pitch_x // 16
                routing_terminal_shapes[layer].insert(pya.Box(pya.Point(x - d, y - d), pya.Point(x + d, y + d)))

    # Remove nodes that will not be used for routing.
    # Iteratively remove nodes of degree 1.
    while True:
        unused_nodes = set()
        for n in G:
            if nx.degree(G, n) <= 1:
                if not n[0].startswith('virtual'):
                    unused_nodes.add(n)
        if len(unused_nodes) == 0:
            break
        G.remove_nodes_from(unused_nodes)

    if not nx.is_connected(G):
        assert False, 'Routing graph is not connected.'

    # Route
    if debug_routing_graph:
        # Write the full routing graph to GDS.
        logger.info("Skip routing and plot routing graph.")
        routing_trees = {'graph': G}
    else:
        logger.info("Start routing")
        '''
        # Setup heuristic for A-Star router
        weight_x = min((w for l,w in tech.weights_horizontal.items() if 'h' in tech.routing_layers[l]))
        weight_y = min((w for l,w in tech.weights_vertical.items() if 'v' in tech.routing_layers[l]))
        
        def heuristic(a, b):
          
          orientation1, a = a
          orientation2, b = b
          
          if a[0].startswith('virtual') or b[0].startswith('virtual'):
            return 0
            
          
          l1, (x1,y1) = a
          l2, (x2,y2) = b
          
          dx = abs(x2-x1)
          dy = abs(y2-y1)
          
          dist = dx*weight_x + dy*weight_y
          
          return dist
        
        detail_router = AStarRouter(heuristic_fn=heuristic)
        '''

        """
        For each routing node find other nodes that are close enough that they cannot be used
        both for routing. This is used to avoid spacing violations during routing.
        """
        logger.debug("Find conflicting nodes.")
        conflicts = dict()
        # Loop through all nodes in the routing graph G.
        for n in G:
            # Skip virtual nodes wich have no physical representation.
            if not n[0].startswith('virtual'):
                layer, point = n
                wire_width1 = tech.wire_width.get(layer, 0) // 2
                node_conflicts = set()
                if layer in spacing_graph:
                    # If there is a spacing rule defined involving `layer` then
                    # loop through all layers that have a spacing rule defined
                    # relative to the layer of the current node n.
                    for other_layer in spacing_graph[layer]:
                        if other_layer in tech.routing_layers:
                            # Find minimal spacing of nodes such that spacing rule is asserted.
                            wire_width2 = tech.wire_width.get(other_layer, 0) // 2
                            min_spacing = spacing_graph[layer][other_layer]['min_spacing']
                            margin = (wire_width1 + wire_width2 + min_spacing)

                            # Find nodes that are closer than the minimal spacing.
                            # conflict_points = grid.neigborhood(point, margin, norm_ord=1)
                            potential_conflicts = [x for x in G if x[0] == other_layer]
                            conflict_points = [p for (_, p) in potential_conflicts
                                               if numpy.linalg.norm(numpy.array(p) - numpy.array(point),
                                                                    ord=1) <= margin
                                               ]
                            # Construct the lookup table for conflicting nodes.
                            for p in conflict_points:
                                conflict_node = other_layer, p
                                if conflict_node in G:
                                    node_conflicts.add(conflict_node)
                if node_conflicts:
                    conflicts[n] = node_conflicts

        # Find routing nodes that are reserved for a net. They cannot be used to route other nets.
        # (For instance the ends of a gate stripe.)
        reserved_nodes = dict()
        for net, layer, terminals in terminals_by_net:
            for p in terminals:
                n = layer, p
                reserved = reserved_nodes.setdefault(net, set())
                reserved.add(n)
                if n in conflicts:
                    for c in conflicts[n]:  # Also reserve nodes that would cause a spacing violation.
                        reserved.add(c)

        detail_router = DijkstraRouter()
        # detail_router = LPSignalRouter()
        # detail_router = ApproxSteinerTreeRouter()
        assert nx.is_connected(G)

        router = PathFinderGraphRouter(detail_router)
        # router = LPGraphRouter()
        router = HVGraphRouter(router,
                               orientation_change_penalty=tech.orientation_change_penalty)

        routing_trees = router.route(G,
                                     signals=virtual_terminal_nodes,
                                     reserved_nodes=reserved_nodes,
                                     node_conflict=conflicts
                                     )

    # Draw the layout of the routes.
    for signal_name, rt in routing_trees.items():
        _draw_routing_tree(shapes, G, rt, tech, debug_routing_graph)

    # Merge the polygons on all layers.
    _merge_all_layers(shapes)

    def fill_all_notches():
        # Remove notches on all layers.
        for layer, s in shapes.items():
            if layer in tech.minimum_notch:

                if layer in tech.connectable_layers:
                    r = pya.Region(s)
                    filled = fill_notches(r, tech.minimum_notch[layer])
                    s.insert(filled)
                else:
                    # Remove notches per polygon to avoid connecting independent shapes.
                    s_filled = pya.Shapes()
                    for shape in s.each():
                        r = pya.Region(shape.polygon)

                        filled = fill_notches(r, tech.minimum_notch[layer])
                        s_filled.insert(filled)

                    s.insert(s_filled)

            _merge_all_layers(shapes)


    # Register Pins/Ports for LEF file.
    lef_ports = {}
    lef_ports.setdefault(SUPPLY_VOLTAGE_NET, []).append((tech.power_layer, vdd_rail))
    lef_ports.setdefault(GND_NET, []).append((tech.power_layer, vss_rail))

    if not debug_routing_graph:

        # Clean DRC violations that are not handled above.

        # Fill notches that violate a notch rule.
        fill_all_notches()
        # Do a second time because first iteration could have introduced new notch violations.
        fill_all_notches()

        # Fix minimum area violations.
        fix_min_area(tech, shapes, debug=debug_smt_solver)

        # Draw pins
        # Get shapes of pins.
        pin_locations_by_net = {}
        pin_shapes_by_net = {}
        for net_name, rt in routing_trees.items():
            # Get virtual pin nodes.
            virtual_pins = [n for n in rt.nodes if n[0] == 'virtual_pin']
            for vp in virtual_pins:
                # Get routing nodes adjacent to virtual pin nodes. They contain the location of the pin.
                locations = [l for _, l in rt.edges(vp)]
                _, net_name, _, _ = vp
                for layer, (x, y) in locations:
                    w = tech.minimum_pin_width
                    s = shapes[layer]

                    # Find shape at (x,y).
                    ball = pya.Box(pya.Point(x - 1, y - 1), pya.Point(x + 1, y + 1))
                    pin_shapes = pya.Region(s).interacting(pya.Region(ball))

                    # Remember pin location and shape.
                    pin_locations_by_net[net_name] = x, y
                    pin_shapes_by_net[net_name] = pin_shapes

                    # Register pin shapes for LEF file.
                    lef_ports.setdefault(net_name, []).append((layer, pin_shapes))

        # Add pin labels
        for net_name, (x, y) in pin_locations_by_net.items():
            logger.debug('Add pin label: %s, (%d, %d)', net_name, x, y)
            _draw_label(shapes, tech.pin_layer + '_label', (x, y), net_name)

        # Add label for power rails
        _draw_label(shapes, tech.power_layer + '_label', (cell_width // 2, 0), GND_NET)
        _draw_label(shapes, tech.power_layer + '_label', (cell_width // 2, cell_height), SUPPLY_VOLTAGE_NET)

        # Add pin shapes.
        for net_name, pin_shapes in pin_shapes_by_net.items():
            shapes[tech.pin_layer + '_pin'].insert(pin_shapes)

        # Add pin shapes for power rails.
        shapes[tech.pin_layer + '_pin'].insert(vdd_rail)
        shapes[tech.pin_layer + '_pin'].insert(vss_rail)

    return top, lef_ports


def main():
    """
    Entry function for standalone command line tool.
    :return:
    """
    import argparse
    import os
    import datetime
    import time

    # List of available placer engines.
    placers = {
        'flat': EulerPlacer,
        'hierarchical': HierarchicalPlacer,
        'smt': SMTPlacer
    }

    # Define commandline arguments.
    parser = argparse.ArgumentParser(description='Generate GDS layout from SPICE netlist.')
    parser.add_argument('--cell', required=True, metavar='NAME', type=str, help='cell name')
    parser.add_argument('--netlist', required=True, metavar='FILE', type=str, help='path to SPICE netlist')
    parser.add_argument('--output-dir', default='.', metavar='DIR', type=str, help='output directory for layouts')
    parser.add_argument('--tech', required=True, metavar='FILE', type=str, help='technology file')
    parser.add_argument('--debug-routing-graph', action='store_true',
                        help='write full routing graph to the layout instead of wires')
    parser.add_argument('--debug-smt-solver', action='store_true',
                        help='enable debug mode: display routing nodes in layout, \
                        show unsatisfiable core if SMT DRC cleaning fails.')

    parser.add_argument('--placer', default='flat', metavar='PLACER', type=str, choices=placers.keys(),
                        help='placement algorithm')

    # parser.add_argument('--profile', action='store_true', help='enable profiler')
    parser.add_argument('-v', '--verbose', action='store_true', help='show more information')
    parser.add_argument('-q', '--quiet', action='store_true',
                        help="don't show any information except fatal events (overwrites --verbose)")

    # Parse arguments
    args = parser.parse_args()

    log_level = logging.INFO
    if args.verbose:
        log_level = logging.DEBUG
    if args.quiet:
        log_level = logging.FATAL

    # Setup logging
    logging.basicConfig(format='%(asctime)s %(module)16s %(levelname)8s: %(message)s',
                        datefmt="%Y-%m-%d %H:%M:%S",
                        level=log_level)

    # Load netlist of cell
    cell_name = args.cell
    path = args.netlist

    tech_file = args.tech

    tech = tech_util.load_tech_file(tech_file)

    # Create empty layout
    layout = pya.Layout()

    # Run layout synthesis
    time_start = time.process_time()
    cell, pin_geometries = create_cell_layout(tech, layout, cell_name, path,
                                              placer=placers[args.placer](),
                                              debug_routing_graph=args.debug_routing_graph,
                                              debug_smt_solver=args.debug_smt_solver)

    # LVS check
    logger.info("Running LVS check")
    lvs.extract_netlist(layout, cell)

    def remap_layers(layout: pya.Layout) -> pya.Layout:
        """
        Rename layer to match the scheme defined in the technology file.
        :param layout:
        :return:
        """
        logger.info("Remap layers.")
        layout2 = pya.Layout()
        top1 = layout.top_cell()
        top2 = layout2.create_cell(cell_name)
        layer_infos1 = layout.layer_infos()
        for layer_info in layer_infos1:

            src_layer = (layer_info.layer, layer_info.datatype)

            if src_layer not in layermap_reverse:
                msg = "Layer {} not defined in `layermap_reverse`.".format(src_layer)
                logger.warning(msg)
                dest_layers = src_layer
            else:
                src_layer_name = layermap_reverse[src_layer]

                if src_layer_name not in tech.output_map:
<<<<<<< HEAD
                    logger.info("Layer not written to output: {}".format(src_layer_name))
=======
                    msg = "Layer '{}' will not be written to the output. This might be alright though.". \
                        format(src_layer_name)
                    logger.warning(msg)
>>>>>>> 8047e0b4
                    continue

                dest_layers = tech.output_map[src_layer_name]

            if not isinstance(dest_layers, list):
                dest_layers = [dest_layers]

            src_idx = layout.layer(layer_info)
            for dest_layer in dest_layers:
                dest_idx = layout2.layer(*dest_layer)
                top2.shapes(dest_idx).insert(top1.shapes(src_idx))

        return layout2

    # Re-map layers
    layout = remap_layers(layout)

    # Set database unit.
    # klayout expects dbu to be in µm, the tech file takes it in meters.
    layout.dbu = tech.db_unit * 1e6
    logger.info("dbu = {} µm".format(layout.dbu))

    # Possibly scale the layout.
    scaling_factor = 1
    if scaling_factor != 1:
        logger.info("Scaling layout by factor {}".format(scaling_factor))
        layout.transform(pya.DCplxTrans(scaling_factor))

    # Store result
    gds_file_name = '{}.gds'.format(cell_name)
    gds_out_path = os.path.join(args.output_dir, gds_file_name)
    logger.info("Write GDS: %s", gds_out_path)
    layout.write(gds_out_path)

    # LEF output
    if not args.debug_routing_graph:
        # Create and populate LEF Macro data structure.
        # TODO: pass correct USE and DIRECTION
        lef_macro = generate_lef_macro(cell_name,
                                       pin_geometries=pin_geometries,
                                       pin_use=None,
                                       pin_direction=None)

        # Write LEF
        lef_file_name = "{}.lef".format(cell_name)
        lef_output_path = os.path.join(args.output_dir, lef_file_name)

        with open(lef_output_path, "w") as f:
            logger.info("Write LEF: {}".format(lef_output_path))
            f.write(lef.lef_format(lef_macro))

    time_end = time.process_time()
    duration = datetime.timedelta(seconds=time_end - time_start)
    logger.info("Done (Total duration: {})".format(duration))


def fix_min_area(tech, shapes: Dict[str, pya.Shapes], debug=False):
    """
    Fix minimum area violations.
    This is a wrapper around the drc_cleaner module.
    :param tech:
    :param shapes:
    :param debug: Tell DRC cleaner to find unsatisiable core.
    :return:
    """

    # Find minimum area violations.
    min_area_violations = set()
    for layer, _shapes in shapes.items():
        min_area = tech.min_area.get(layer, 0)
        for shape in _shapes.each():
            area = shape.area()
            if area < min_area:
                min_area_violations.add((layer, shape))

    # TODO: Also whitelist vias connected to the violating shapes.

    if min_area_violations:
        success = drc_cleaner.clean(tech,
                                    shapes=shapes,
                                    white_list=min_area_violations,
                                    enable_min_area=True,
                                    debug=debug
                                    )
        if not success:
            logger.error("Minimum area fixing failed!")
    else:
        logger.info("No minimum area violations.")


def generate_lef_macro(cell_name: str,
                       pin_geometries: Dict[str, List[Tuple[str, pya.Shape]]],
                       pin_direction: Dict[str, lef.Direction],
                       pin_use: Dict[str, lef.Use]
                       ) -> lef.Macro:
    """
    Assemble a LEF MACRO structure containing the pin shapes.
    :param cell_name: Name of the cell as it will appear in the LEF file.
    :param pin_geometries: A dictionary mapping pin names to geometries: Dict[pin name, List[(layer name, klayout Shape)]]
    :param pin_direction:
    :param pin_use:
    :return: Returns a `lef.Macro` object containing the pin information of the cell.

    # TODO: FOREIGN statement (reference to GDS)
    """

    logger.debug("Generate LEF MACRO structure for {}.".format(cell_name))
    pins = []
    # Create LEF Pin objects containing geometry information of the pins.
    for pin_name, ports in pin_geometries.items():

        layers = []

        for layer_name, shape in ports:
            # Convert all non-regions into a region
            region = pya.Region()
            region.insert(shape)
            region.merge()

            geometries = []
            for p in region.each_merged():
                polygon = p.to_simple_polygon()

                box = polygon.bbox()
                is_box = pya.SimplePolygon(box) == polygon

                if is_box:
                    rect = lef.Rect((box.p1.x, box.p1.y), (box.p2.x, box.p2.y))
                    geometries.append(rect)
                else:
                    # Port is a polygon
                    # Convert `pya.Point`s into LEF points.
                    points = [(p.x, p.y) for p in polygon.each_point()]
                    poly = lef.Polygon(points)
                    geometries.append(poly)

            layers.append((lef.Layer(layer_name), geometries))

        port = lef.Port(CLASS=lef.Class.CORE,
                        geometries=layers)

        # if pin_name not in pin_direction:
        #     msg = "I/O direction of pin '{}' is not defined.".format(pin_name)
        #     logger.error(msg)
        #     assert False, msg
        #
        # if pin_name not in pin_use:
        #     msg = "Use of pin '{}' is not defined. Must be one of (CLK, SIGNAL, POWER, ...)".format(pin_name)
        #     logger.error(msg)
        #     assert False, msg

        pin = lef.Pin(pin_name=pin_name,
                      direction=lef.Direction.INOUT,  # TODO: find direction
                      use=lef.Use.SIGNAL,  # TODO: correct use
                      shape=lef.Shape.ABUTMENT,
                      port=port,
                      property={},
                      )
        pins.append(pin)

    macro = lef.Macro(
        name=cell_name,
        macro_class=lef.MacroClass.CORE,
        foreign=lef.Foreign(cell_name, lef.Point(0, 0)),
        origin=lef.Point(0, 0),
        symmetry={lef.Symmetry.X, lef.Symmetry.Y, lef.Symmetry.R90},
        site="CORE",
        pins=pins,
        obstructions=[]
    )

    return macro<|MERGE_RESOLUTION|>--- conflicted
+++ resolved
@@ -687,13 +687,9 @@
                 src_layer_name = layermap_reverse[src_layer]
 
                 if src_layer_name not in tech.output_map:
-<<<<<<< HEAD
-                    logger.info("Layer not written to output: {}".format(src_layer_name))
-=======
                     msg = "Layer '{}' will not be written to the output. This might be alright though.". \
                         format(src_layer_name)
                     logger.warning(msg)
->>>>>>> 8047e0b4
                     continue
 
                 dest_layers = tech.output_map[src_layer_name]
